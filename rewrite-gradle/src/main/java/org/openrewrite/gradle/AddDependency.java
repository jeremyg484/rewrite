--- conflicted
+++ resolved
@@ -24,6 +24,7 @@
 import org.openrewrite.gradle.util.DependencyStringNotationConverter;
 import org.openrewrite.groovy.GroovyIsoVisitor;
 import org.openrewrite.groovy.tree.G;
+import org.openrewrite.internal.ListUtils;
 import org.openrewrite.internal.StringUtils;
 import org.openrewrite.internal.lang.Nullable;
 import org.openrewrite.java.MethodMatcher;
@@ -32,9 +33,7 @@
 import org.openrewrite.java.search.UsesType;
 import org.openrewrite.java.tree.Expression;
 import org.openrewrite.java.tree.J;
-<<<<<<< HEAD
 import org.openrewrite.java.tree.JavaSourceFile;
-=======
 import org.openrewrite.maven.MavenDownloadingException;
 import org.openrewrite.maven.MavenDownloadingExceptions;
 import org.openrewrite.maven.internal.MavenPomDownloader;
@@ -42,7 +41,6 @@
 import org.openrewrite.maven.tree.*;
 import org.openrewrite.semver.ExactVersion;
 import org.openrewrite.semver.LatestPatch;
->>>>>>> 4e38f5dd
 import org.openrewrite.semver.Semver;
 import org.openrewrite.semver.VersionComparator;
 
@@ -55,19 +53,13 @@
 import static java.util.Collections.emptyMap;
 import static java.util.Objects.requireNonNull;
 
-import static java.util.Objects.requireNonNull;
-
 @Value
 @EqualsAndHashCode(callSuper = true)
-<<<<<<< HEAD
 public class AddDependency extends ScanningRecipe<AddDependency.Scanned> {
-=======
-public class AddDependency extends Recipe {
 
     @EqualsAndHashCode.Exclude
     MavenMetadataFailures metadataFailures = new MavenMetadataFailures(this);
 
->>>>>>> 4e38f5dd
     @Option(displayName = "Group",
             description = "The first part of a dependency coordinate `com.google.guava:guava:VERSION`.",
             example = "com.google.guava")
@@ -200,21 +192,13 @@
                             } else if (m.getArguments().get(0) instanceof G.GString) {
                                 List<J> strings = ((G.GString) m.getArguments().get(0)).getStrings();
                                 if (strings.size() >= 2 &&
-<<<<<<< HEAD
-                                    strings.get(0) instanceof J.Literal) {
+                                        strings.get(0) instanceof J.Literal) {
                                     String dep = (String) ((J.Literal) strings.get(0)).getValue();
                                     if (dep != null) {
                                         Dependency dependency = DependencyStringNotationConverter.parse(dep);
                                         if (groupId.equals(dependency.getGroupId()) && artifactId.equals(dependency.getArtifactId())) {
                                             getCursor().putMessageOnFirstEnclosing(G.CompilationUnit.class, DEPENDENCY_PRESENT, true);
                                         }
-=======
-                                        strings.get(0) instanceof J.Literal) {
-                                    //noinspection DataFlowIssue
-                                    Dependency dependency = DependencyStringNotationConverter.parse((String) ((J.Literal) strings.get(0)).getValue());
-                                    if (groupId.equals(dependency.getGroupId()) && artifactId.equals(dependency.getArtifactId())) {
-                                        getCursor().putMessageOnFirstEnclosing(G.CompilationUnit.class, DEPENDENCY_PRESENT, true);
->>>>>>> 4e38f5dd
                                     }
                                 }
                             } else if (m.getArguments().get(0) instanceof G.MapEntry) {
