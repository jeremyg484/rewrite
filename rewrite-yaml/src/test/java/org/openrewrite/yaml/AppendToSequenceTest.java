/*
 * Copyright 2023 the original author or authors.
 * <p>
 * Licensed under the Apache License, Version 2.0 (the "License");
 * you may not use this file except in compliance with the License.
 * You may obtain a copy of the License at
 * <p>
 * https://www.apache.org/licenses/LICENSE-2.0
 * <p>
 * Unless required by applicable law or agreed to in writing, software
 * distributed under the License is distributed on an "AS IS" BASIS,
 * WITHOUT WARRANTIES OR CONDITIONS OF ANY KIND, either express or implied.
 * See the License for the specific language governing permissions and
 * limitations under the License.
 */
package org.openrewrite.yaml;

import org.junit.jupiter.api.Test;
import org.junitpioneer.jupiter.ExpectedToFail;
import org.openrewrite.DocumentExample;
import org.openrewrite.Issue;
import org.openrewrite.test.RewriteTest;

import java.util.List;

import static org.openrewrite.yaml.Assertions.yaml;

class AppendToSequenceTest implements RewriteTest {

    @DocumentExample
    @Test
    void appendToSequenceHasDashTrue() {
        rewriteRun(
          spec -> spec
            .recipe(new AppendToSequence(
              "$.things.fruit",
              "strawberry",
              null,
<<<<<<< HEAD
=======
              null,
>>>>>>> 43bf4f38
              null
            )),
          yaml(
            """
                  things:
                    fruit:
                      - apple
                      - blueberry
              """,
            """
                  things:
                    fruit:
                      - apple
                      - blueberry
                      - strawberry
              """
          )
        );
    }

    @Test
    void appendToSequenceOfSingleQuotedValuesHasDashTrue() {
        rewriteRun(
          spec -> spec
            .recipe(new AppendToSequence(
              "$.things.fruit",
              "strawberry",
              List.of("apple", "blueberry"),
              true
            )),
          yaml(
            """
                  things:
                    fruit:
                      - 'apple'
                      - 'blueberry'
              """,
            """
                  things:
                    fruit:
                      - 'apple'
                      - 'blueberry'
                      - 'strawberry'
              """
          )
        );
    }

    @Test
    void appendToSequenceWhenExistingSequenceValuesMatchInExactOrder() {
        rewriteRun(
          spec -> spec
            .recipe(new AppendToSequence(
              "$.things.fruit",
              "strawberry",
              List.of("apple", "blueberry"),
              false
            )),
          yaml(
            """
                  things:
                    fruit:
                      - apple
                      - blueberry
              """,
            """
                  things:
                    fruit:
                      - apple
                      - blueberry
                      - strawberry
              """
          )
        );
    }

    @Test
    void appendToSequenceWhenExistingSequenceValuesMatchInAnyOrder() {
        rewriteRun(
          spec -> spec
            .recipe(new AppendToSequence(
              "$.things.fruit",
              "strawberry",
              List.of("blueberry", "apple"),
              true
            )),
          yaml(
            """
                  things:
                    fruit:
                      - apple
                      - blueberry
              """,
            """
                  things:
                    fruit:
                      - apple
                      - blueberry
                      - strawberry
              """
          )
        );
    }

    @Test
    void doNotAppendToSequenceWhenExistingSequenceValuesDoNotMatch() {
        rewriteRun(
          spec -> spec
            .recipe(new AppendToSequence(
              "$.things.fruit",
              "strawberry",
              List.of("zzz"),
              false
            )),
          yaml(
            """
                  things:
                    fruit:
                      - apple
                      - blueberry
              """
          )
        );
    }

    @Test
    void appendToSequenceOfNameValuePair() {
        rewriteRun(
          spec -> spec
            .recipe(new AppendToSequence(
              "$.things.fruit",
              "name: strawberry",
              null,
<<<<<<< HEAD
=======
              null,
>>>>>>> 43bf4f38
              null
            )),
          yaml(
            """
                  things:
                    fruit:
                      - name: apple
                      - name: blueberry
                    animals:
                      - cat
                      - dog
              """,
            """
                  things:
                    fruit:
                      - name: apple
                      - name: blueberry
                      - name: strawberry
                    animals:
                      - cat
                      - dog
              """
          )
        );
    }

    @Test
    void appendToSequenceOfNameValuePairMatchExistingValuesInAnyOrder() {
        rewriteRun(
          spec -> spec
            .recipe(new AppendToSequence(
              "$.things.fruit",
              "name: strawberry",
              List.of("name: blueberry", "name: apple"),
              true
            )),
          yaml(
            """
                  things:
                    fruit:
                      - name: apple
                      - name: blueberry
                    animals:
                      - cat
                      - dog
              """,
            """
                  things:
                    fruit:
                      - name: apple
                      - name: blueberry
                      - name: strawberry
                    animals:
                      - cat
                      - dog
              """
          )
        );
    }

    @Test
    void appendToSequenceOfLiteralsHasDashFalse() {
        rewriteRun(
          spec -> spec
            .recipe(new AppendToSequence(
              "$.things.fruit",
              "strawberry",
              null,
<<<<<<< HEAD
=======
              null,
>>>>>>> 43bf4f38
              null
            )),
          yaml(
            """
                  things:
                    fruit: [apple, blueberry]
                    animals:
                      - cat
                      - dog
              """,
            """
                  things:
                    fruit: [apple, blueberry, strawberry]
                    animals:
                      - cat
                      - dog
              """
          )
        );
    }

    @Test
    void appendToSequenceOfSingleQuotedValuesHasDashFalse() {
        rewriteRun(
          spec -> spec
            .recipe(new AppendToSequence(
              "$.things.fruit",
              "strawberry",
              null,
              null
            )),
          yaml(
            """
                  things:
                    fruit: ['apple', 'blueberry']
                    animals:
                      - cat
                      - dog
              """,
            """
                  things:
                    fruit: ['apple', 'blueberry', 'strawberry']
                    animals:
                      - cat
                      - dog
              """
          )
        );
    }

    @Test
    void appendToSequenceOfDoubleQuotedValuesHasDashFalse() {
        rewriteRun(
          spec -> spec
            .recipe(new AppendToSequence(
              "$.things.fruit",
              "strawberry",
              null,
              null
            )),
          yaml(
            """
                  things:
                    fruit: ["apple", "blueberry"]
                    animals:
                      - cat
                      - dog
              """,
            """
                  things:
                    fruit: ["apple", "blueberry", "strawberry"]
                    animals:
                      - cat
                      - dog
              """
          )
        );
    }

    @Test
    void appendToEmptySequence() {
        rewriteRun(
          spec -> spec
            .recipe(new AppendToSequence(
              "$.things.fruit",
              "strawberry",
              null,
<<<<<<< HEAD
=======
              null,
>>>>>>> 43bf4f38
              null
            )),
          yaml(
            """
                  things:
                    fruit: []
              """,
            """
                  things:
                    fruit: [strawberry]
              """
          )
        );
    }

    @Test
<<<<<<< HEAD
=======
    void modifyOnlyMatchingFile() {
        rewriteRun(
          spec -> spec
            .recipe(new AppendToSequence("$.list", "newThing", null, null, "**/a.yml")),
          yaml("list:\n  - existingThing\n", "list:\n  - existingThing\n  - newThing", spec -> spec.path("a.yml")),
          yaml("list:\n  - existingThing\n", spec -> spec.path("b.yml"))
        );
    }

    @Test
>>>>>>> 43bf4f38
    void modifyRegionList() {
        rewriteRun(
          spec -> spec
            .recipe(new AppendToSequence(
              "$.prod.regions",
              "name: us-foo-2",
              List.of("name: us-foo-1", "name: us-bar-1"),
              true
            )),
          yaml(
            """
                  prod:
                    regions:
                      - name: us-bar-1
                      - name: us-foo-1
                    other:
                      - name: outerspace-1
              """,
            """
                  prod:
                    regions:
                      - name: us-bar-1
                      - name: us-foo-1
                      - name: us-foo-2
                    other:
                      - name: outerspace-1
              """
          )
        );
    }

    @Test
    void doesNotModifyRegionListBecauseValueIsAlreadyPresent() {
        rewriteRun(
          spec -> spec
            .recipe(new AppendToSequence(
              "$.prod.regions",
              "name: us-foo-2",
              List.of("name: us-foo-1", "name: us-bar-1"),
              true
            )),
          yaml(
            """
                  prod:
                    regions:
                      - name: us-bar-1
                      - name: us-foo-1
                      - name: us-foo-2
                    other:
                      - name: outerspace-1
              """
          )
        );
    }

    @Test
    @ExpectedToFail
    @Issue("https://github.com/openrewrite/rewrite/issues/3215")
    void appendTwice() {
        rewriteRun(
          spec -> spec.recipeFromYaml("""
            type: specs.openrewrite.org/v1beta/recipe
            name: "com.demo.migration-not-working"
            displayName: "this recipe only add first entry"
            description: "blabla"
            recipeList:
              - org.openrewrite.yaml.AppendToSequence:
                  sequencePath: $.envs
                  value: "name: \\"env-var-2\\"\\n    value: \\"value-2\\""
                  fileMatcher: devops/deploy/dev-vars.yaml
              - org.openrewrite.yaml.AppendToSequence:
                  sequencePath: $.envs
                  value: "name: \\"env-var-3\\"\\n    value: \\"value-3\\""
                  fileMatcher: devops/deploy/dev-vars.yaml
            """, "com.demo.migration-not-working"),
          yaml("""
              name_squad: "squad1"
              azure_keyvault: "yupiyouh2"
              replicas_plan:
                min_replicas: 1
                max_replicas: 2
              envs:
                - name: "env-var-1"
                  value: "value-1"
              other_attribute: "yesyupiyou"
              """,
            """
              name_squad: "squad1"
              azure_keyvault: "yupiyouh2"
              replicas_plan:
                min_replicas: 1
                max_replicas: 2
              envs:
                - name: "env-var-1"
                  value: "value-1"
                - name: "env-var-2"
                  value: "value-2"
                - name: "env-var-3"
                  value: "value-3"
              other_attribute: "yesyupiyou"
              """,
            sourceSpec -> sourceSpec.path("devops/deploy/dev-vars.yaml")));
    }
}<|MERGE_RESOLUTION|>--- conflicted
+++ resolved
@@ -36,10 +36,6 @@
               "$.things.fruit",
               "strawberry",
               null,
-<<<<<<< HEAD
-=======
-              null,
->>>>>>> 43bf4f38
               null
             )),
           yaml(
@@ -173,10 +169,6 @@
               "$.things.fruit",
               "name: strawberry",
               null,
-<<<<<<< HEAD
-=======
-              null,
->>>>>>> 43bf4f38
               null
             )),
           yaml(
@@ -245,10 +237,6 @@
               "$.things.fruit",
               "strawberry",
               null,
-<<<<<<< HEAD
-=======
-              null,
->>>>>>> 43bf4f38
               null
             )),
           yaml(
@@ -336,10 +324,6 @@
               "$.things.fruit",
               "strawberry",
               null,
-<<<<<<< HEAD
-=======
-              null,
->>>>>>> 43bf4f38
               null
             )),
           yaml(
@@ -356,19 +340,6 @@
     }
 
     @Test
-<<<<<<< HEAD
-=======
-    void modifyOnlyMatchingFile() {
-        rewriteRun(
-          spec -> spec
-            .recipe(new AppendToSequence("$.list", "newThing", null, null, "**/a.yml")),
-          yaml("list:\n  - existingThing\n", "list:\n  - existingThing\n  - newThing", spec -> spec.path("a.yml")),
-          yaml("list:\n  - existingThing\n", spec -> spec.path("b.yml"))
-        );
-    }
-
-    @Test
->>>>>>> 43bf4f38
     void modifyRegionList() {
         rewriteRun(
           spec -> spec
