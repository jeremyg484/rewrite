--- conflicted
+++ resolved
@@ -69,36 +69,17 @@
     @SuppressWarnings("ConstantConditions")
     public TreeVisitor<?, ExecutionContext> getVisitor() {
         MethodMatcher methodMatcher = new MethodMatcher(methodPattern, matchOverrides);
-<<<<<<< HEAD
-        boolean flowEnabled = !StringUtils.isBlank(flow) && !"none".equals(flow);
         return Preconditions.check(new UsesMethod<>(methodPattern, matchOverrides), new JavaIsoVisitor<ExecutionContext>() {
-=======
-        return new JavaIsoVisitor<ExecutionContext>() {
->>>>>>> 12e7dd69
             @Override
             public J.MethodInvocation visitMethodInvocation(J.MethodInvocation method, ExecutionContext ctx) {
                 J.MethodInvocation m = super.visitMethodInvocation(method, ctx);
                 if (methodMatcher.matches(method)) {
-<<<<<<< HEAD
-                    if (!flowEnabled) {
-                        JavaSourceFile javaSourceFile = getCursor().firstEnclosing(JavaSourceFile.class);
-                        if (javaSourceFile != null) {
-                            methodCalls.insertRow(ctx, new MethodCalls.Row(
-                                    javaSourceFile.getSourcePath().toString(),
-                                    method.printTrimmed(getCursor())
-                            ));
-                        }
-                        m = SearchResult.found(m);
-                    } else {
-                        doAfterVisit(new FindLocalFlowPaths<>(getFlowSpec(method)));
-=======
                     JavaSourceFile javaSourceFile = getCursor().firstEnclosing(JavaSourceFile.class);
                     if(javaSourceFile != null) {
                         methodCalls.insertRow(ctx, new MethodCalls.Row(
                                 javaSourceFile.getSourcePath().toString(),
                                 method.printTrimmed(getCursor())
                         ));
->>>>>>> 12e7dd69
                     }
                     m = SearchResult.found(m);
                 }
@@ -109,26 +90,12 @@
             public J.MemberReference visitMemberReference(J.MemberReference memberRef, ExecutionContext ctx) {
                 J.MemberReference m = super.visitMemberReference(memberRef, ctx);
                 if (methodMatcher.matches(m.getMethodType())) {
-<<<<<<< HEAD
-                    if (!flowEnabled) {
-                        JavaSourceFile javaSourceFile = getCursor().firstEnclosing(JavaSourceFile.class);
-                        if (javaSourceFile != null) {
-                            methodCalls.insertRow(ctx, new MethodCalls.Row(
-                                    javaSourceFile.getSourcePath().toString(),
-                                    memberRef.printTrimmed(getCursor())
-                            ));
-                        }
-                        m = m.withReference(SearchResult.found(m.getReference()));
-                    } else {
-                        doAfterVisit(new FindLocalFlowPaths<>(getFlowSpec(memberRef)));
-=======
                     JavaSourceFile javaSourceFile = getCursor().firstEnclosing(JavaSourceFile.class);
                     if(javaSourceFile != null) {
                         methodCalls.insertRow(ctx, new MethodCalls.Row(
                                 javaSourceFile.getSourcePath().toString(),
                                 memberRef.printTrimmed(getCursor())
                         ));
->>>>>>> 12e7dd69
                     }
                     m = m.withReference(SearchResult.found(m.getReference()));
                 }
@@ -139,67 +106,18 @@
             public J.NewClass visitNewClass(J.NewClass newClass, ExecutionContext ctx) {
                 J.NewClass n = super.visitNewClass(newClass, ctx);
                 if (methodMatcher.matches(newClass)) {
-<<<<<<< HEAD
-                    if (!flowEnabled) {
-                        JavaSourceFile javaSourceFile = getCursor().firstEnclosing(JavaSourceFile.class);
-                        if (javaSourceFile != null) {
-                            methodCalls.insertRow(ctx, new MethodCalls.Row(
-                                    javaSourceFile.getSourcePath().toString(),
-                                    newClass.printTrimmed(getCursor())
-                            ));
-                        }
-                        n = SearchResult.found(n);
-                    } else {
-                        doAfterVisit(new FindLocalFlowPaths<>(getFlowSpec(newClass)));
-=======
                     JavaSourceFile javaSourceFile = getCursor().firstEnclosing(JavaSourceFile.class);
                     if(javaSourceFile != null) {
                         methodCalls.insertRow(ctx, new MethodCalls.Row(
                                 javaSourceFile.getSourcePath().toString(),
                                 newClass.printTrimmed(getCursor())
                         ));
->>>>>>> 12e7dd69
                     }
                     n = SearchResult.found(n);
                 }
                 return n;
             }
-<<<<<<< HEAD
-
-            private LocalFlowSpec<Expression, Expression> getFlowSpec(Expression source) {
-                switch (flow) {
-                    case "data":
-                        return new LocalFlowSpec<Expression, Expression>() {
-                            @Override
-                            public boolean isSource(Expression expression, Cursor cursor) {
-                                return expression == source;
-                            }
-
-                            @Override
-                            public boolean isSink(Expression expression, Cursor cursor) {
-                                return true;
-                            }
-                        };
-                    case "taint":
-                        return new LocalTaintFlowSpec<Expression, Expression>() {
-                            @Override
-                            public boolean isSource(Expression expression, Cursor cursor) {
-                                return expression == source;
-                            }
-
-                            @Override
-                            public boolean isSink(Expression expression, Cursor cursor) {
-                                return true;
-                            }
-                        };
-                    default:
-                        throw new IllegalStateException("Unknown flow: " + flow);
-                }
-            }
         });
-=======
-        };
->>>>>>> 12e7dd69
     }
 
     public static Set<J> find(J j, String methodPattern) {
