/*
 * Copyright 2020 the original author or authors.
 * <p>
 * Licensed under the Apache License, Version 2.0 (the "License");
 * you may not use this file except in compliance with the License.
 * You may obtain a copy of the License at
 * <p>
 * https://www.apache.org/licenses/LICENSE-2.0
 * <p>
 * Unless required by applicable law or agreed to in writing, software
 * distributed under the License is distributed on an "AS IS" BASIS,
 * WITHOUT WARRANTIES OR CONDITIONS OF ANY KIND, either express or implied.
 * See the License for the specific language governing permissions and
 * limitations under the License.
 */
package org.openrewrite.java.internal.template;

import io.micrometer.core.instrument.Metrics;
import io.micrometer.core.instrument.Timer;
import org.intellij.lang.annotations.Language;
import org.openrewrite.Cursor;
import org.openrewrite.ExecutionContext;
import org.openrewrite.InMemoryExecutionContext;
import org.openrewrite.internal.ListUtils;
import org.openrewrite.internal.PropertyPlaceholderHelper;
import org.openrewrite.java.JavaParser;
import org.openrewrite.java.RandomizeIdVisitor;
import org.openrewrite.java.tree.*;

import java.util.*;
import java.util.function.Consumer;
import java.util.function.Supplier;

import static java.util.Collections.singletonList;

public class JavaTemplateParser {
    private static final PropertyPlaceholderHelper placeholderHelper = new PropertyPlaceholderHelper("#{", "}", null);

    private static final Object templateCacheLock = new Object();

    private static final Map<String, List<? extends J>> templateCache = new LinkedHashMap<String, List<? extends J>>() {
        @Override
        protected boolean removeEldestEntry(Map.Entry eldest) {
            return size() > 1_000;
        }
    };

    private static final String PACKAGE_STUB = "package #{}; class $Template {}";
    private static final String PARAMETER_STUB = "abstract class $Template { abstract void $template(#{}); }";
    private static final String LAMBDA_PARAMETER_STUB = "class $Template { { Object o = (#{}) -> {}; } }";
    private static final String EXTENDS_STUB = "class $Template extends #{} {}";
    private static final String IMPLEMENTS_STUB = "class $Template implements #{} {}";
    private static final String THROWS_STUB = "abstract class $Template { abstract void $template() throws #{}; }";
    private static final String TYPE_PARAMS_STUB = "class $Template<#{}> {}";

    @Language("java")
    private static final String SUBSTITUTED_ANNOTATION = "@java.lang.annotation.Documented public @interface SubAnnotation { int value(); }";

    private final JavaParser.Builder<?, ?> parser;
    private final Consumer<String> onAfterVariableSubstitution;
    private final Consumer<String> onBeforeParseTemplate;
    private final Set<String> imports;
    private final boolean contextFree;
    private final BlockStatementTemplateGenerator statementTemplateGenerator;
    private final AnnotationTemplateGenerator annotationTemplateGenerator;

    public JavaTemplateParser(JavaParser.Builder<?, ?> parser, Consumer<String> onAfterVariableSubstitution,
                              Consumer<String> onBeforeParseTemplate, Set<String> imports, boolean contextFree) {
        this.parser = parser;
        this.onAfterVariableSubstitution = onAfterVariableSubstitution;
        this.onBeforeParseTemplate = onBeforeParseTemplate;
        this.imports = imports;
        this.contextFree = contextFree;
        this.statementTemplateGenerator = new BlockStatementTemplateGenerator(imports, contextFree);
        this.annotationTemplateGenerator = new AnnotationTemplateGenerator(imports);
    }

    public List<Statement> parseParameters(String template) {
        @Language("java") String stub = addImports(substitute(PARAMETER_STUB, template));
        onBeforeParseTemplate.accept(stub);
        return cache(stub, () -> {
            JavaSourceFile cu = compileTemplate(stub);
            J.MethodDeclaration m = (J.MethodDeclaration) cu.getClasses().get(0).getBody().getStatements().get(0);
            return m.getParameters();
        });
    }

    public J.Lambda.Parameters parseLambdaParameters(String template) {
        @Language("java") String stub = addImports(substitute(LAMBDA_PARAMETER_STUB, template));
        onBeforeParseTemplate.accept(stub);

        return (J.Lambda.Parameters) cache(stub, () -> {
            JavaSourceFile cu = compileTemplate(stub);
            J.Block b = (J.Block) cu.getClasses().get(0).getBody().getStatements().get(0);
            J.VariableDeclarations v = (J.VariableDeclarations) b.getStatements().get(0);
            J.Lambda l = (J.Lambda) v.getVariables().get(0).getInitializer();
            assert l != null;
            return singletonList(l.getParameters());
        }).get(0);
    }

    public J parseExpression(Cursor cursor, String template, Space.Location location) {
        @Language("java") String stub = statementTemplateGenerator.template(cursor, template, location, JavaCoordinates.Mode.REPLACEMENT);
        return cacheIfContextFree(cursor, stub, () -> {
            onBeforeParseTemplate.accept(stub);
            JavaSourceFile cu = compileTemplate(stub);
            return statementTemplateGenerator.listTemplatedTrees(cu, Expression.class);
        }).get(0);
    }

    public TypeTree parseExtends(String template) {
        @Language("java") String stub = addImports(substitute(EXTENDS_STUB, template));
        onBeforeParseTemplate.accept(stub);

        return (TypeTree) cache(stub, () -> {
            JavaSourceFile cu = compileTemplate(stub);
            TypeTree anExtends = cu.getClasses().get(0).getExtends();
            assert anExtends != null;
            return singletonList(anExtends);
        }).get(0);
    }

    public List<TypeTree> parseImplements(String template) {
        @Language("java") String stub = addImports(substitute(IMPLEMENTS_STUB, template));
        onBeforeParseTemplate.accept(stub);
        return cache(stub, () -> {
            JavaSourceFile cu = compileTemplate(stub);
            List<TypeTree> anImplements = cu.getClasses().get(0).getImplements();
            assert anImplements != null;
            return anImplements;
        });
    }

    public List<NameTree> parseThrows(String template) {
        @Language("java") String stub = addImports(substitute(THROWS_STUB, template));
        onBeforeParseTemplate.accept(stub);
        return cache(stub, () -> {
            JavaSourceFile cu = compileTemplate(stub);
            J.MethodDeclaration m = (J.MethodDeclaration) cu.getClasses().get(0).getBody().getStatements().get(0);
            List<NameTree> aThrows = m.getThrows();
            assert aThrows != null;
            return aThrows;
        });
    }

    public List<J.TypeParameter> parseTypeParameters(String template) {
        @Language("java") String stub = addImports(substitute(TYPE_PARAMS_STUB, template));
        onBeforeParseTemplate.accept(stub);
        return cache(stub, () -> {
            JavaSourceFile cu = compileTemplate(stub);
            List<J.TypeParameter> tps = cu.getClasses().get(0).getTypeParameters();
            assert tps != null;
            return tps;
        });
    }

    public <J2 extends J> List<J2> parseBlockStatements(Cursor cursor, Class<J2> expected,
                                                        String template,
                                                        Space.Location location,
                                                        JavaCoordinates.Mode mode) {
        @Language("java") String stub = statementTemplateGenerator.template(cursor, template, location, mode);
        return cacheIfContextFree(cursor, stub, () -> {
            onBeforeParseTemplate.accept(stub);
            JavaSourceFile cu = compileTemplate(stub);
            return statementTemplateGenerator.listTemplatedTrees(cu, expected);
        });
    }

    public J.MethodInvocation parseMethod(Cursor cursor, String template, Space.Location location) {
        J.MethodInvocation method = cursor.getValue();
        String methodWithReplacedNameAndArgs;
        if (method.getSelect() == null) {
            methodWithReplacedNameAndArgs = template;
        } else {
            methodWithReplacedNameAndArgs = method.getSelect().print(cursor) + "." + template;
        }
        // TODO: The stub string includes the scoped elements of each original AST, and therefore is not a good
        //       cache key. There are virtual no cases where a stub key will result in re-use. If we can come up with
        //       a safe, reusable key, we can consider using the cache for block statements.
        @Language("java") String stub = statementTemplateGenerator.template(cursor, methodWithReplacedNameAndArgs, location, JavaCoordinates.Mode.REPLACEMENT);
        onBeforeParseTemplate.accept(stub);
        JavaSourceFile cu = compileTemplate(stub);
        return (J.MethodInvocation) statementTemplateGenerator
                .listTemplatedTrees(cu, Statement.class).get(0);
    }

    public J.MethodInvocation parseMethodArguments(Cursor cursor, String template, Space.Location location) {
        J.MethodInvocation method = cursor.getValue();
        String methodWithReplacementArgs = method.withArguments(Collections.emptyList()).printTrimmed(cursor.getParentOrThrow())
                .replaceAll("\\)$", template + ")");
        // TODO: The stub string includes the scoped elements of each original AST, and therefore is not a good
        //       cache key. There are virtual no cases where a stub key will result in re-use. If we can come up with
        //       a safe, reusable key, we can consider using the cache for block statements.
        @Language("java") String stub = statementTemplateGenerator.template(cursor, methodWithReplacementArgs, location, JavaCoordinates.Mode.REPLACEMENT);
        onBeforeParseTemplate.accept(stub);
        JavaSourceFile cu = compileTemplate(stub);
        return (J.MethodInvocation) statementTemplateGenerator
                .listTemplatedTrees(cu, Statement.class).get(0);
    }

    public List<J.Annotation> parseAnnotations(Cursor cursor, String template) {
        String cacheKey = addImports(annotationTemplateGenerator.cacheKey(cursor, template));
        return cache(cacheKey, () -> {
            @Language("java") String stub = annotationTemplateGenerator.template(cursor, template);
            onBeforeParseTemplate.accept(stub);
            JavaSourceFile cu = compileTemplate(stub);
            return annotationTemplateGenerator.listAnnotations(cu);
        });
    }

    public Expression parsePackage(String template) {
        @Language("java") String stub = substitute(PACKAGE_STUB, template);
        onBeforeParseTemplate.accept(stub);

        return (Expression) cache(stub, () -> {
            JavaSourceFile cu = compileTemplate(stub);
            @SuppressWarnings("ConstantConditions") Expression expression = cu.getPackageDeclaration()
                    .getExpression();
            return singletonList(expression);
        }).get(0);
    }

    private String substitute(String stub, String template) {
        String beforeParse = placeholderHelper.replacePlaceholders(stub, k -> template);
        onAfterVariableSubstitution.accept(beforeParse);
        return beforeParse;
    }

    private String addImports(String stub) {
        if (!imports.isEmpty()) {
            StringBuilder withImports = new StringBuilder();
            for (String anImport : imports) {
                withImports.append(anImport);
            }
            withImports.append(stub);
            return withImports.toString();
        }
        return stub;
    }

    private JavaSourceFile compileTemplate(@Language("java") String stub) {
        ExecutionContext ctx = new InMemoryExecutionContext();
        ctx.putMessage(JavaParser.SKIP_SOURCE_SET_TYPE_GENERATION, true);
        JavaParser jp = parser.clone().build();
        return (stub.contains("@SubAnnotation") ?
                jp.reset().parse(ctx, stub, SUBSTITUTED_ANNOTATION) :
                jp.reset().parse(ctx, stub)
        ).findFirst().orElseThrow(() -> new IllegalArgumentException("Could not parse as Java"));
<<<<<<< HEAD
=======
    }

    /**
     * Return the result of parsing the stub.
     * Cache the LST elements parsed from stub only if the stub is context free.
     *
     * For a stub to be context free nothing about its meaning can be changed by the context in which it is parsed.
     * For example, the statement `int i = 0;` is context free because it will always be parsed as a variable
     * The statement `i++;` cannot be context free because it cannot be parsed without a preceding declaration of i.
     * The statement `class A{}` is typically not context free because it
     *
     * @param cursor indicates whether the stub is context free or not
     * @param supplier supplies the LST elements produced from the stub
     * @return result of parsing the stub into LST elements
     */
    private <J2 extends J> List<J2> cacheIfContextFree(Cursor cursor, String stub, Supplier<List<? extends J>> supplier) {
        if (cursor.getParent() == null) {
            throw new IllegalArgumentException("Expecting the `cursor` to have a parent element");
        }
        if (contextFree) {
            return cache(stub, supplier);
        }
        return (List<J2>) supplier.get();
>>>>>>> b7dcea4d
    }

    @SuppressWarnings("unchecked")
    private <J2 extends J> List<J2> cache(String stub, Supplier<List<? extends J>> ifAbsent) {
        List<J2> js;
        synchronized (templateCacheLock) {
            Timer.Sample sample = Timer.start();
            js = (List<J2>) templateCache.get(stub);
            if (js == null) {
                js = (List<J2>) ifAbsent.get();
                templateCache.put(stub, js);
                sample.stop(Timer.builder("rewrite.template.cache").tag("result", "miss")
                        .register(Metrics.globalRegistry));
            } else {
                sample.stop(Timer.builder("rewrite.template.cache").tag("result", "hit")
                        .register(Metrics.globalRegistry));
            }
        }
        return ListUtils.map(js, j -> (J2) new RandomizeIdVisitor<Integer>().visit(j, 0));
    }

    public static void clearCache() {
        synchronized (templateCacheLock) {
            templateCache.clear();
        }
    }

}<|MERGE_RESOLUTION|>--- conflicted
+++ resolved
@@ -246,8 +246,6 @@
                 jp.reset().parse(ctx, stub, SUBSTITUTED_ANNOTATION) :
                 jp.reset().parse(ctx, stub)
         ).findFirst().orElseThrow(() -> new IllegalArgumentException("Could not parse as Java"));
-<<<<<<< HEAD
-=======
     }
 
     /**
@@ -271,7 +269,6 @@
             return cache(stub, supplier);
         }
         return (List<J2>) supplier.get();
->>>>>>> b7dcea4d
     }
 
     @SuppressWarnings("unchecked")
