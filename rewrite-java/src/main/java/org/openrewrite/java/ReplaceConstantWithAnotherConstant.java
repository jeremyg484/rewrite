/*
 * Copyright 2023 the original author or authors.
 * <p>
 * Licensed under the Apache License, Version 2.0 (the "License");
 * you may not use this file except in compliance with the License.
 * You may obtain a copy of the License at
 * <p>
 * https://www.apache.org/licenses/LICENSE-2.0
 * <p>
 * Unless required by applicable law or agreed to in writing, software
 * distributed under the License is distributed on an "AS IS" BASIS,
 * WITHOUT WARRANTIES OR CONDITIONS OF ANY KIND, either express or implied.
 * See the License for the specific language governing permissions and
 * limitations under the License.
 */
package org.openrewrite.java;

import lombok.EqualsAndHashCode;
import lombok.Value;
import org.openrewrite.*;
import org.openrewrite.internal.lang.Nullable;
import org.openrewrite.java.search.UsesType;
import org.openrewrite.java.tree.Expression;
import org.openrewrite.java.tree.J;
import org.openrewrite.java.tree.JavaType;
import org.openrewrite.java.tree.TypeUtils;

@Value
@EqualsAndHashCode(callSuper = false)
public class ReplaceConstantWithAnotherConstant extends Recipe {

    @Option(displayName = "Fully qualified name of the constant to replace", example = "org.springframework.http.MediaType.APPLICATION_JSON_VALUE")
    String existingFullyQualifiedConstantName;

    @Option(displayName = "Fully qualified name of the constant to use in place of existing constant", example = "org.springframework.http.MediaType.APPLICATION_JSON_VALUE")
    String fullyQualifiedConstantName;

    @Override
    public String getDisplayName() {
        return "Replace constant with another constant";
    }

    @Override
    public String getDescription() {
        return "Replace constant with another constant, adding/removing import on class if needed.";
    }

    @Override
    public TreeVisitor<?, ExecutionContext> getVisitor() {
        return Preconditions.check(new UsesType<>(existingFullyQualifiedConstantName.substring(0, existingFullyQualifiedConstantName.lastIndexOf('.')), false),
                new ReplaceConstantWithAnotherConstantVisitor(existingFullyQualifiedConstantName, fullyQualifiedConstantName));
    }

    private static class ReplaceConstantWithAnotherConstantVisitor extends JavaVisitor<ExecutionContext> {

        private final String existingOwningType;
        private final String constantName;
        private final String owningType;
        private final String newConstantName;

        public ReplaceConstantWithAnotherConstantVisitor(String existingFullyQualifiedConstantName, String fullyQualifiedConstantName) {
            this.existingOwningType = existingFullyQualifiedConstantName.substring(0, existingFullyQualifiedConstantName.lastIndexOf('.'));
            this.constantName = existingFullyQualifiedConstantName.substring(existingFullyQualifiedConstantName.lastIndexOf('.') + 1);
            this.owningType = fullyQualifiedConstantName.substring(0, fullyQualifiedConstantName.lastIndexOf('.'));
            this.newConstantName = fullyQualifiedConstantName.substring(fullyQualifiedConstantName.lastIndexOf('.') + 1);
        }

        @Override
        public J visitFieldAccess(J.FieldAccess fieldAccess, ExecutionContext executionContext) {
            JavaType.Variable fieldType = fieldAccess.getName().getFieldType();
            if (isConstant(fieldType)) {
                return replaceFieldAccess(fieldAccess, fieldType);
            }
            return super.visitFieldAccess(fieldAccess, executionContext);
        }

        @Override
        public J visitIdentifier(J.Identifier ident, ExecutionContext executionContext) {
            JavaType.Variable fieldType = ident.getFieldType();
            if (isConstant(fieldType) && !isVariableDeclaration()) {
                return replaceFieldAccess(ident, fieldType);
            }
            return super.visitIdentifier(ident, executionContext);
        }

        private J replaceFieldAccess(Expression fieldAccess, JavaType.Variable fieldType) {
            JavaType owner = fieldType.getOwner();
            while (owner instanceof JavaType.FullyQualified) {
                maybeRemoveImport(((JavaType.FullyQualified) owner).getFullyQualifiedName());
                owner = ((JavaType.FullyQualified) owner).getOwningClass();
            }

            JavaTemplate.Builder templateBuilder;
            if (fieldAccess instanceof J.Identifier) {
                maybeAddImport(owningType, newConstantName, false);
                templateBuilder = JavaTemplate.builder(this::getCursor, newConstantName)
                        .staticImports(owningType + '.' + newConstantName);
            } else {
                maybeAddImport(owningType, false);
                templateBuilder = JavaTemplate.builder(this::getCursor, owningType.substring(owningType.lastIndexOf('.') + 1) + '.' + newConstantName)
                        .imports(owningType);
            }
            return fieldAccess.withTemplate(
<<<<<<< HEAD
                            JavaTemplate.builder(template).context(this::getCursor).imports(owningType).build(),
                            getCursor(),
=======
                            templateBuilder.build(),
>>>>>>> 12e7dd69
                            fieldAccess.getCoordinates().replace())
                    .withPrefix(fieldAccess.getPrefix());
        }

        private boolean isConstant(@Nullable JavaType.Variable varType) {
            return varType != null && TypeUtils.isOfClassType(varType.getOwner(), existingOwningType) &&
                   varType.getName().equals(constantName);
        }

        private boolean isVariableDeclaration() {
            Cursor maybeVariable = getCursor().dropParentUntil(is -> is instanceof J.VariableDeclarations || is instanceof J.CompilationUnit);
            if (!(maybeVariable.getValue() instanceof J.VariableDeclarations)) {
                return false;
            }
            JavaType.Variable variableType = ((J.VariableDeclarations) maybeVariable.getValue()).getVariables().get(0).getVariableType();
            if (variableType == null) {
                return true;
            }

            JavaType.FullyQualified ownerFqn = TypeUtils.asFullyQualified(variableType.getOwner());
            if (ownerFqn == null) {
                return true;
            }

            return constantName.equals(((J.VariableDeclarations) maybeVariable.getValue()).getVariables().get(0).getSimpleName()) &&
                   existingOwningType.equals(ownerFqn.getFullyQualifiedName());
        }
    }
}<|MERGE_RESOLUTION|>--- conflicted
+++ resolved
@@ -93,27 +93,23 @@
             JavaTemplate.Builder templateBuilder;
             if (fieldAccess instanceof J.Identifier) {
                 maybeAddImport(owningType, newConstantName, false);
-                templateBuilder = JavaTemplate.builder(this::getCursor, newConstantName)
+                templateBuilder = JavaTemplate.builder(newConstantName)
                         .staticImports(owningType + '.' + newConstantName);
             } else {
                 maybeAddImport(owningType, false);
-                templateBuilder = JavaTemplate.builder(this::getCursor, owningType.substring(owningType.lastIndexOf('.') + 1) + '.' + newConstantName)
+                templateBuilder = JavaTemplate.builder(owningType.substring(owningType.lastIndexOf('.') + 1) + '.' + newConstantName)
                         .imports(owningType);
             }
             return fieldAccess.withTemplate(
-<<<<<<< HEAD
-                            JavaTemplate.builder(template).context(this::getCursor).imports(owningType).build(),
+                            templateBuilder.context(this::getCursor).build(),
                             getCursor(),
-=======
-                            templateBuilder.build(),
->>>>>>> 12e7dd69
                             fieldAccess.getCoordinates().replace())
                     .withPrefix(fieldAccess.getPrefix());
         }
 
         private boolean isConstant(@Nullable JavaType.Variable varType) {
             return varType != null && TypeUtils.isOfClassType(varType.getOwner(), existingOwningType) &&
-                   varType.getName().equals(constantName);
+                    varType.getName().equals(constantName);
         }
 
         private boolean isVariableDeclaration() {
@@ -132,7 +128,7 @@
             }
 
             return constantName.equals(((J.VariableDeclarations) maybeVariable.getValue()).getVariables().get(0).getSimpleName()) &&
-                   existingOwningType.equals(ownerFqn.getFullyQualifiedName());
+                    existingOwningType.equals(ownerFqn.getFullyQualifiedName());
         }
     }
 }