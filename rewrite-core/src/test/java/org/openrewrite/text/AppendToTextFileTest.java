/*
 * Copyright 2022 the original author or authors.
 * <p>
 * Licensed under the Apache License, Version 2.0 (the "License");
 * you may not use this file except in compliance with the License.
 * You may obtain a copy of the License at
 * <p>
 * https://www.apache.org/licenses/LICENSE-2.0
 * <p>
 * Unless required by applicable law or agreed to in writing, software
 * distributed under the License is distributed on an "AS IS" BASIS,
 * WITHOUT WARRANTIES OR CONDITIONS OF ANY KIND, either express or implied.
 * See the License for the specific language governing permissions and
 * limitations under the License.
 */
package org.openrewrite.text;

import org.junit.jupiter.api.Test;
import org.openrewrite.DocumentExample;
import org.openrewrite.Issue;
import org.openrewrite.Recipe;
import org.openrewrite.test.RewriteTest;
import org.openrewrite.test.SourceSpec;

import java.util.function.Supplier;

import static org.assertj.core.api.AssertionsForClassTypes.assertThatExceptionOfType;
import static org.openrewrite.test.SourceSpecs.text;

class AppendToTextFileTest implements RewriteTest {

    @Test
    void createsFileIfNeeded() {
        rewriteRun(
          spec -> spec.recipe(new AppendToTextFile("file.txt", "content", "preamble", true, AppendToTextFile.Strategy.LEAVE)),
          text(
            null,
            """
              preamble
              content
              """
          )
        );
    }

    @Test
    void createsFileIfNeededWithMultipleInstances() {
<<<<<<< HEAD
        Supplier<Recipe> r = () -> new AppendToTextFile("file.txt", "content",
          "preamble", true, "leave");
=======
        Supplier<Recipe> r = () -> new AppendToTextFile("file.txt", "content", "preamble", true, AppendToTextFile.Strategy.LEAVE);
>>>>>>> 4e38f5dd
        rewriteRun(
          spec -> spec.recipes(r.get(), r.get()),
          text(
            null,
            """
              preamble
              content
              """,
            spec -> spec.path("file.txt")
          )
        );
    }

    @DocumentExample
    @Test
    void replacesFileIfRequested() {
        rewriteRun(
          spec -> spec.recipe(new AppendToTextFile("file.txt", "content", "preamble", true, AppendToTextFile.Strategy.REPLACE)),
          text(
            """
              existing
              """,
            """
              preamble
              content
              """,
            spec -> spec.path("file.txt").noTrim()
          )
        );
    }

    @Test
    void continuesFileIfRequested() {
        rewriteRun(
          spec -> spec.recipe(new AppendToTextFile("file.txt", "content", "preamble", true, AppendToTextFile.Strategy.CONTINUE)),
          text(
            """
              existing
              """,
            """
              existing
              content
              """,
            spec -> spec.path("file.txt").noTrim()
          )
        );
    }

    @Test
    void leavesFileIfRequested() {
        rewriteRun(
          spec -> spec.recipe(new AppendToTextFile("file.txt", "content", "preamble", true, AppendToTextFile.Strategy.LEAVE)),
          text("existing", spec -> spec.path("file.txt"))
        );
    }

    @Test
    void multipleInstancesCanAppend() {
        rewriteRun(
<<<<<<< HEAD
          spec -> spec.recipes(
            new AppendToTextFile("file.txt", "content", "preamble", true, "continue"),
            new AppendToTextFile("file.txt", "content", "preamble", true, "continue")
          ),
=======
          spec -> spec.recipe(
            new AppendToTextFile("file.txt", "content", "preamble", true, AppendToTextFile.Strategy.REPLACE)
              .doNext(new AppendToTextFile("file.txt", "content", "preamble", true, AppendToTextFile.Strategy.REPLACE))),
>>>>>>> 4e38f5dd
          text(
            "existing",
            """
              existing
              content
              content
              """,
            spec -> spec.path("file.txt").noTrim()
          )
        );
    }

    @Test
    void noLeadingNewlineIfNoPreamble() {
        rewriteRun(
          spec -> spec.recipe(new AppendToTextFile("file.txt", "content", null, true, AppendToTextFile.Strategy.REPLACE)),
          text(
            """
              existing
              """,
            """
              content
              """,
            spec -> spec.path("file.txt").noTrim()
          )
        );
    }

    @Test
    void multipleFiles() {
        rewriteRun(
<<<<<<< HEAD
          spec -> spec.recipes(
            new AppendToTextFile("file1.txt", "content1", "preamble1", true, "replace"),
            new AppendToTextFile("file2.txt", "content2", "preamble2", true, "replace")
          ),
=======
          spec -> spec.recipe(new AppendToTextFile("file1.txt", "content1", "preamble1", true, AppendToTextFile.Strategy.REPLACE)
            .doNext(new AppendToTextFile("file2.txt", "content2", "preamble2", true, AppendToTextFile.Strategy.REPLACE))),
>>>>>>> 4e38f5dd
          text(
            "existing1",
            """
              preamble1
              content1
              """,
            spec -> spec.path("file1.txt").noTrim()
          ),
          text(
            "existing2",
            """
              preamble2
              content2
              """,
            spec -> spec.path("file2.txt").noTrim()
          )
        );
    }

    @Issue("https://github.com/openrewrite/rewrite/issues/2796")
    @Test
    void missingExpectedGeneratedFiles() {
        assertThatExceptionOfType(AssertionError.class).isThrownBy(() ->
          rewriteRun(
<<<<<<< HEAD
            spec -> spec.recipes(
              new AppendToTextFile("file1.txt", "content1", "preamble1", true, "replace"),
              new AppendToTextFile("file2.txt", "content2", "preamble2", true, "replace")
            ),
=======
            spec -> spec.recipe(new AppendToTextFile("file1.txt", "content1", "preamble1", true, AppendToTextFile.Strategy.REPLACE)
              .doNext(new AppendToTextFile("file2.txt", "content2", "preamble2", true, AppendToTextFile.Strategy.REPLACE))),
>>>>>>> 4e38f5dd
            text(
              "existing2",
              """
                preamble2
                content2
                """,
              spec -> spec.path("file2.txt").noTrim()
            )
          ));
    }

    @Issue("https://github.com/openrewrite/rewrite/issues/2796")
    @Test
    void changeAndCreatedFilesIfNeeded() {
        rewriteRun(
<<<<<<< HEAD
          spec -> spec.recipes(
            new AppendToTextFile("file1.txt", "content1", "preamble1", true, "replace"),
            new AppendToTextFile("file2.txt", "content2", "preamble2", true, "replace")
          ),
=======
          spec -> spec.recipe(new AppendToTextFile("file1.txt", "content1", "preamble1", true, AppendToTextFile.Strategy.REPLACE)
            .doNext(new AppendToTextFile("file2.txt", "content2", "preamble2", true, AppendToTextFile.Strategy.REPLACE))),
>>>>>>> 4e38f5dd
          text(
            "existing2",
            """
              preamble2
              content2
              """,
            spec -> spec.path("file2.txt").noTrim()
          ),
          text(
            null,
            """
              preamble1
              content1
              """
          )
        );
    }

    @Test
    void multipleInstancesOnMultipleFiles() {
        rewriteRun(
<<<<<<< HEAD
          spec -> spec.recipes(
            new AppendToTextFile("file1.txt", "content1", "preamble1", true, "replace"),
            new AppendToTextFile("file2.txt", "content2", "preamble2", true, "replace"),
            new AppendToTextFile("file1.txt", "content1", "preamble1", true, "replace"),
            new AppendToTextFile("file2.txt", "content2", "preamble2", true, "replace")
          ),
=======
          spec -> spec.recipe(
            new AppendToTextFile("file1.txt", "content1", "preamble1", true, AppendToTextFile.Strategy.REPLACE)
              .doNext(new AppendToTextFile("file2.txt", "content2", "preamble2", true, AppendToTextFile.Strategy.REPLACE))
              .doNext(new AppendToTextFile("file1.txt", "content1", "preamble1", true, AppendToTextFile.Strategy.REPLACE))
              .doNext(new AppendToTextFile("file2.txt", "content2", "preamble2", true, AppendToTextFile.Strategy.REPLACE))),
>>>>>>> 4e38f5dd
          text(
            "existing1",
            """
              preamble1
              content1
              """,
            spec -> spec.path("file1.txt").noTrim()
          ),
          text(
            "existing2",
            """
              preamble2
              content2
              """,
            spec -> spec.path("file2.txt").noTrim()
          )
        );
    }
}<|MERGE_RESOLUTION|>--- conflicted
+++ resolved
@@ -45,12 +45,7 @@
 
     @Test
     void createsFileIfNeededWithMultipleInstances() {
-<<<<<<< HEAD
-        Supplier<Recipe> r = () -> new AppendToTextFile("file.txt", "content",
-          "preamble", true, "leave");
-=======
         Supplier<Recipe> r = () -> new AppendToTextFile("file.txt", "content", "preamble", true, AppendToTextFile.Strategy.LEAVE);
->>>>>>> 4e38f5dd
         rewriteRun(
           spec -> spec.recipes(r.get(), r.get()),
           text(
@@ -110,16 +105,10 @@
     @Test
     void multipleInstancesCanAppend() {
         rewriteRun(
-<<<<<<< HEAD
-          spec -> spec.recipes(
-            new AppendToTextFile("file.txt", "content", "preamble", true, "continue"),
-            new AppendToTextFile("file.txt", "content", "preamble", true, "continue")
-          ),
-=======
-          spec -> spec.recipe(
-            new AppendToTextFile("file.txt", "content", "preamble", true, AppendToTextFile.Strategy.REPLACE)
-              .doNext(new AppendToTextFile("file.txt", "content", "preamble", true, AppendToTextFile.Strategy.REPLACE))),
->>>>>>> 4e38f5dd
+          spec -> spec.recipes(
+            new AppendToTextFile("file.txt", "content", "preamble", true, AppendToTextFile.Strategy.CONTINUE),
+            new AppendToTextFile("file.txt", "content", "preamble", true, AppendToTextFile.Strategy.CONTINUE)
+          ),
           text(
             "existing",
             """
@@ -151,15 +140,10 @@
     @Test
     void multipleFiles() {
         rewriteRun(
-<<<<<<< HEAD
-          spec -> spec.recipes(
-            new AppendToTextFile("file1.txt", "content1", "preamble1", true, "replace"),
-            new AppendToTextFile("file2.txt", "content2", "preamble2", true, "replace")
-          ),
-=======
-          spec -> spec.recipe(new AppendToTextFile("file1.txt", "content1", "preamble1", true, AppendToTextFile.Strategy.REPLACE)
-            .doNext(new AppendToTextFile("file2.txt", "content2", "preamble2", true, AppendToTextFile.Strategy.REPLACE))),
->>>>>>> 4e38f5dd
+          spec -> spec.recipes(
+            new AppendToTextFile("file1.txt", "content1", "preamble1", true, AppendToTextFile.Strategy.REPLACE),
+            new AppendToTextFile("file2.txt", "content2", "preamble2", true, AppendToTextFile.Strategy.REPLACE)
+          ),
           text(
             "existing1",
             """
@@ -184,15 +168,10 @@
     void missingExpectedGeneratedFiles() {
         assertThatExceptionOfType(AssertionError.class).isThrownBy(() ->
           rewriteRun(
-<<<<<<< HEAD
             spec -> spec.recipes(
-              new AppendToTextFile("file1.txt", "content1", "preamble1", true, "replace"),
-              new AppendToTextFile("file2.txt", "content2", "preamble2", true, "replace")
+              new AppendToTextFile("file1.txt", "content1", "preamble1", true, AppendToTextFile.Strategy.REPLACE),
+              new AppendToTextFile("file2.txt", "content2", "preamble2", true, AppendToTextFile.Strategy.REPLACE)
             ),
-=======
-            spec -> spec.recipe(new AppendToTextFile("file1.txt", "content1", "preamble1", true, AppendToTextFile.Strategy.REPLACE)
-              .doNext(new AppendToTextFile("file2.txt", "content2", "preamble2", true, AppendToTextFile.Strategy.REPLACE))),
->>>>>>> 4e38f5dd
             text(
               "existing2",
               """
@@ -208,15 +187,10 @@
     @Test
     void changeAndCreatedFilesIfNeeded() {
         rewriteRun(
-<<<<<<< HEAD
-          spec -> spec.recipes(
-            new AppendToTextFile("file1.txt", "content1", "preamble1", true, "replace"),
-            new AppendToTextFile("file2.txt", "content2", "preamble2", true, "replace")
-          ),
-=======
-          spec -> spec.recipe(new AppendToTextFile("file1.txt", "content1", "preamble1", true, AppendToTextFile.Strategy.REPLACE)
-            .doNext(new AppendToTextFile("file2.txt", "content2", "preamble2", true, AppendToTextFile.Strategy.REPLACE))),
->>>>>>> 4e38f5dd
+          spec -> spec.recipes(
+            new AppendToTextFile("file1.txt", "content1", "preamble1", true, AppendToTextFile.Strategy.REPLACE),
+            new AppendToTextFile("file2.txt", "content2", "preamble2", true, AppendToTextFile.Strategy.REPLACE)
+          ),
           text(
             "existing2",
             """
@@ -238,20 +212,12 @@
     @Test
     void multipleInstancesOnMultipleFiles() {
         rewriteRun(
-<<<<<<< HEAD
-          spec -> spec.recipes(
-            new AppendToTextFile("file1.txt", "content1", "preamble1", true, "replace"),
-            new AppendToTextFile("file2.txt", "content2", "preamble2", true, "replace"),
-            new AppendToTextFile("file1.txt", "content1", "preamble1", true, "replace"),
-            new AppendToTextFile("file2.txt", "content2", "preamble2", true, "replace")
-          ),
-=======
-          spec -> spec.recipe(
-            new AppendToTextFile("file1.txt", "content1", "preamble1", true, AppendToTextFile.Strategy.REPLACE)
-              .doNext(new AppendToTextFile("file2.txt", "content2", "preamble2", true, AppendToTextFile.Strategy.REPLACE))
-              .doNext(new AppendToTextFile("file1.txt", "content1", "preamble1", true, AppendToTextFile.Strategy.REPLACE))
-              .doNext(new AppendToTextFile("file2.txt", "content2", "preamble2", true, AppendToTextFile.Strategy.REPLACE))),
->>>>>>> 4e38f5dd
+          spec -> spec.recipes(
+            new AppendToTextFile("file1.txt", "content1", "preamble1", true, AppendToTextFile.Strategy.REPLACE),
+            new AppendToTextFile("file2.txt", "content2", "preamble2", true, AppendToTextFile.Strategy.REPLACE),
+            new AppendToTextFile("file1.txt", "content1", "preamble1", true, AppendToTextFile.Strategy.REPLACE),
+            new AppendToTextFile("file2.txt", "content2", "preamble2", true, AppendToTextFile.Strategy.REPLACE)
+          ),
           text(
             "existing1",
             """
