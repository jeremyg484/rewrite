--- conflicted
+++ resolved
@@ -21,26 +21,19 @@
 import com.fasterxml.jackson.databind.ObjectMapper;
 import com.fasterxml.jackson.databind.SerializationFeature;
 import com.fasterxml.jackson.dataformat.xml.annotation.JacksonXmlRootElement;
-<<<<<<< HEAD
+import com.fasterxml.jackson.dataformat.xml.util.DefaultXmlPrettyPrinter;
 import lombok.Data;
-=======
-import com.fasterxml.jackson.dataformat.xml.util.DefaultXmlPrettyPrinter;
->>>>>>> 4e38f5dd
 import lombok.EqualsAndHashCode;
 import lombok.Value;
 import org.intellij.lang.annotations.Language;
 import org.openrewrite.*;
 import org.openrewrite.internal.lang.Nullable;
 import org.openrewrite.maven.internal.MavenXmlMapper;
-<<<<<<< HEAD
+import org.openrewrite.style.GeneralFormatStyle;
 import org.openrewrite.xml.AddToTagVisitor;
 import org.openrewrite.xml.XPathMatcher;
 import org.openrewrite.xml.XmlIsoVisitor;
 import org.openrewrite.xml.XmlParser;
-=======
-import org.openrewrite.style.GeneralFormatStyle;
-import org.openrewrite.xml.*;
->>>>>>> 4e38f5dd
 import org.openrewrite.xml.tree.Xml;
 
 import java.nio.file.Path;
@@ -147,12 +140,12 @@
     @Data
     static class Accumulator {
         boolean mavenProject;
+        boolean useCRLFNewLines;
         Path matchingExtensionsXmlFile;
         Path matchingGradleEnterpriseXmlFile;
     }
 
     @Override
-<<<<<<< HEAD
     public Accumulator getInitialValue() {
         return new Accumulator();
     }
@@ -171,6 +164,8 @@
                 switch (sourcePath) {
                     case "pom.xml":
                         acc.setMavenProject(true);
+                        acc.setUseCRLFNewLines(sourceFile.getStyle(GeneralFormatStyle.class, new GeneralFormatStyle(false))
+                                .isUseCRLFNewLines());
                         break;
                     case EXTENSIONS_XML_PATH:
                         if (!(sourceFile instanceof Xml.Document)) {
@@ -185,30 +180,6 @@
                         break;
                 }
                 return tree;
-=======
-    protected List<SourceFile> visit(List<SourceFile> before, ExecutionContext ctx) {
-        boolean isMavenProject = false;
-        boolean useCRLFNewLines = false;
-        AtomicReference<SourceFile> matchingExtensionsXmlFile = new AtomicReference<>();
-        AtomicReference<SourceFile> matchingGradleEnterpriseXmlFile = new AtomicReference<>();
-
-        for (SourceFile sourceFile : before) {
-            String sourcePath = separatorsToUnix(sourceFile.getSourcePath().toString());
-            switch (sourcePath) {
-                case "pom.xml":
-                    isMavenProject = true;
-                    useCRLFNewLines = sourceFile.getStyle(GeneralFormatStyle.class, new GeneralFormatStyle(false))
-                            .isUseCRLFNewLines();
-                    break;
-                case EXTENSIONS_XML_PATH:
-                    matchingExtensionsXmlFile.set(sourceFile);
-                    break;
-                case GRADLE_ENTERPRISE_XML_PATH:
-                    matchingGradleEnterpriseXmlFile.set(sourceFile);
-                    break;
-                default:
-                    break;
->>>>>>> 4e38f5dd
             }
         };
     }
@@ -219,13 +190,9 @@
         if (!acc.isMavenProject() || acc.getMatchingGradleEnterpriseXmlFile() != null) {
             return Collections.emptyList();
         }
-<<<<<<< HEAD
 
         List<SourceFile> sources = new ArrayList<>();
-        sources.add(createNewXml(GRADLE_ENTERPRISE_XML_PATH, gradleEnterpriseConfiguration()));
-=======
-        Xml.Document gradleEnterpriseXml = createNewXml(GRADLE_ENTERPRISE_XML_PATH, gradleEnterpriseConfiguration(useCRLFNewLines));
->>>>>>> 4e38f5dd
+        sources.add(createNewXml(GRADLE_ENTERPRISE_XML_PATH, gradleEnterpriseConfiguration(acc.isUseCRLFNewLines())));
 
         if (acc.getMatchingExtensionsXmlFile() == null) {
             Xml.Document extensionsXml = createNewXml(EXTENSIONS_XML_PATH, EXTENSIONS_XML_FORMAT);
